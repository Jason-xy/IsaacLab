--- conflicted
+++ resolved
@@ -1,11 +1,7 @@
 [package]
 
 # Note: Semantic Versioning is used: https://semver.org/
-<<<<<<< HEAD
-version = "0.21.3"
-=======
-version = "0.22.0"
->>>>>>> fecf239c
+version = "0.22.1"
 
 # Description
 title = "Isaac Lab framework for Robot Learning"
