#!/usr/bin/env python3

# Copyright (c) 2022-2024, The Isaac Lab Project Developers.
# All rights reserved.
#
# SPDX-License-Identifier: BSD-3-Clause

import argparse
import shutil
import subprocess
from pathlib import Path

from isaaclab_container_utils import apptainer_utils, x11_utils
from isaaclab_container_utils.isaaclab_container_interface import IsaacLabContainerInterface


def main():
    parser = argparse.ArgumentParser(description="Utility for using Docker with Isaac Lab.")
    subparsers = parser.add_subparsers(dest="command", required=True)

    # We have to create separate parent parsers for common options to our subparsers
    parent_parser = argparse.ArgumentParser(add_help=False)
    parent_parser.add_argument("profile", nargs="?", default="base", help="Optional container profile specification.")
    parent_parser.add_argument(
        "--add-yamls",
        nargs="*",
        default=None,
        help=(
            "Allows additional .yaml files to be passed to the docker compose command. Files will be merged with"
            " docker-compose.yaml in the order in which they are provided."
        ),
    )
    parent_parser.add_argument(
        "--add-envs",
        nargs="*",
        default=None,
        help=(
            "Allows additional .env files to be passed to the docker compose command. Files will be merged with"
            " .env.base in the order in which they are provided."
        ),
    )

    # Actual command definition begins here
    subparsers.add_parser(
        "start",
        help="Build the docker image and create the container in detached mode.",
        parents=[parent_parser],
    )
    subparsers.add_parser(
        "enter", help="Begin a new bash process within an existing Isaac Lab container.", parents=[parent_parser]
    )
    subparsers.add_parser(
        "copy", help="Copy build and logs artifacts from the container to the host machine.", parents=[parent_parser]
    )
    subparsers.add_parser("stop", help="Stop the docker container and remove it.", parents=[parent_parser])
    subparsers.add_parser("push", help="Push the docker image to the cluster.", parents=[parent_parser])
    config_parser = subparsers.add_parser(
        "config",
        help="Parse, resolve and render compose file in canonical format.",
        parents=[parent_parser],
    )
    config_parser.add_argument(
        "--output-yaml",
        help=(
            "File where the config should be stored. If only a filename is provided it will be created in the current"
            " directory. Defaults to 'None' and prints to stdin."
        ),
    )
    job_parser = subparsers.add_parser("job", help="Submit a job to the cluster.", parents=[parent_parser])
    job_parser.add_argument(
        "job_args", nargs=argparse.REMAINDER, help="Optional arguments specific to the executed script."
    )

    args = parser.parse_args()

    if not shutil.which("docker"):
        raise RuntimeError("Docker is not installed! Please check the 'Docker Guide' for instruction.")

    # Creating container interface
    ci = IsaacLabContainerInterface(
        context_dir=Path(__file__).resolve().parent, profile=args.profile, yamls=args.add_yamls, envs=args.add_envs
    )

    print(f"[INFO] Using container profile: {ci.profile}")
    if args.command == "start":
<<<<<<< HEAD
        x11_yaml, x11_envar = x11_utils.x11_check(ci.statefile)
        ci.add_yamls += x11_yaml
        ci.environ.update(x11_envar)
=======
        print(f"[INFO] Building the docker image and starting the container {ci.container_name} in the background...")
        x11_outputs = x11_utils.x11_check(ci.statefile)
        if x11_outputs is not None:
            (x11_yaml, x11_envar) = x11_outputs
            ci.add_yamls += x11_yaml
            ci.environ.update(x11_envar)
>>>>>>> 6b8131c4
        ci.start()
    elif args.command == "enter":
        ci.enter()
    elif args.command == "copy":
        ci.copy()
    elif args.command == "stop":
        ci.stop()
        x11_utils.x11_cleanup(ci.statefile)
    elif args.command == "config":
        if args.output_yaml is not None:
            output = str(Path(args.output_yaml).resolve())
        else:
            output = None
        ci.config(output_yaml=output)
    elif args.command == "push":
        if not shutil.which("apptainer"):
            apptainer_utils.install_apptainer()
        if not ci.does_image_exist():
            raise RuntimeError(f"The image '{ci.image_name}' does not exist!")
        apptainer_utils.check_docker_version_compatible()
        cluster_login = ci.dot_vars["CLUSTER_LOGIN"]
        cluster_isaaclab_dir = ci.dot_vars["CLUSTER_ISAACLAB_DIR"]
        cluster_sif_path = ci.dot_vars["CLUSTER_SIF_PATH"]
        exports_dir = ci.context_dir / "exports"
        exports_dir.mkdir(parents=True, exist_ok=True)
        for file in exports_dir.glob(f"{ci.container_name}*"):
            file.unlink()
        subprocess.run(
            [
                "APPTAINER_NOHTTPS=1",
                "apptainer",
                "build",
                "--sandbox",
                "--fakeroot",
                f"{ci.container_name}.sif",
                f"docker-daemon://{ci.image_name}",
            ],
            check=True,
            shell=True,
            cwd=exports_dir,
        )
        subprocess.run(
            ["tar", "-cvf", f"{ci.container_name}.tar", f"{ci.container_name}.sif"],
            check=True,
            cwd=exports_dir,
        )
        subprocess.run(["ssh", cluster_login, f"mkdir -p {cluster_sif_path}"], check=True, cwd=exports_dir)
        subprocess.run(
            [
                "scp",
                f"{ci.container_name}.tar",
                f"{cluster_login}:{cluster_sif_path}/{ci.container_name}.tar",
            ],
            check=True,
            cwd=exports_dir,
        )
    elif args.command == "job":
        cluster_login = ci.dot_vars["CLUSTER_LOGIN"]
        cluster_isaaclab_dir = ci.dot_vars["CLUSTER_ISAACLAB_DIR"]
        apptainer_utils.check_singularity_image_exists(ci)
        subprocess.run(["ssh", cluster_login, f"mkdir -p {cluster_isaaclab_dir}"], check=True)
        print("[INFO] Syncing Isaac Lab code...")
        subprocess.run(
            [
                "rsync",
                "-rh",
                "--exclude",
                "*.git*",
                "--filter=:- .dockerignore",
                f"/{ci.context_dir}/..",
                f"{cluster_login}:{cluster_isaaclab_dir}",
            ],
            check=True,
        )
        print("[INFO] Executing job script...")
        subprocess.run(
            [
                "ssh",
                cluster_login,
                f"cd {cluster_isaaclab_dir} && sbatch {cluster_isaaclab_dir}/docker/cluster/submit_job.sh",
                cluster_isaaclab_dir,
                f"{ci.container_name}",
            ]
            + args.job_args,
            check=True,
        )
    else:
        raise RuntimeError(f"Invalid command provided: {args.command}")


if __name__ == "__main__":
    main()<|MERGE_RESOLUTION|>--- conflicted
+++ resolved
@@ -83,18 +83,12 @@
 
     print(f"[INFO] Using container profile: {ci.profile}")
     if args.command == "start":
-<<<<<<< HEAD
-        x11_yaml, x11_envar = x11_utils.x11_check(ci.statefile)
-        ci.add_yamls += x11_yaml
-        ci.environ.update(x11_envar)
-=======
         print(f"[INFO] Building the docker image and starting the container {ci.container_name} in the background...")
         x11_outputs = x11_utils.x11_check(ci.statefile)
         if x11_outputs is not None:
             (x11_yaml, x11_envar) = x11_outputs
             ci.add_yamls += x11_yaml
             ci.environ.update(x11_envar)
->>>>>>> 6b8131c4
         ci.start()
     elif args.command == "enter":
         ci.enter()
