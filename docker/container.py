#!/usr/bin/env python3

# Copyright (c) 2022-2024, The Isaac Lab Project Developers.
# All rights reserved.
#
# SPDX-License-Identifier: BSD-3-Clause

import argparse
import shutil
import subprocess
from pathlib import Path

from isaaclab_container_utils import apptainer_utils, x11_utils
from isaaclab_container_utils.isaaclab_container_interface import IsaacLabContainerInterface


def main():
    parser = argparse.ArgumentParser(description="Utility for using Docker with Isaac Lab.")
    subparsers = parser.add_subparsers(dest="command", required=True)

    # We have to create separate parent parsers for common options to our subparsers
    parent_parser = argparse.ArgumentParser(add_help=False)
    parent_parser.add_argument(
        "target", nargs="?", default="base", help="Optional container target specification. Defaults to 'base'."
    )
    parent_parser.add_argument(
        "--add-yamls",
        nargs="*",
        default=None,
        help=(
            "Allows additional .yaml files to be passed to the docker compose command. Files will be merged with"
            " docker-compose.yaml in the order in which they are provided."
        ),
    )
    parent_parser.add_argument(
        "--add-envs",
        nargs="*",
        default=None,
        help=(
            "Allows additional .env files to be passed to the docker compose command. Files will be merged with"
            " .env.base in the order in which they are provided."
        ),
    )

    # Actual command definition begins here
    subparsers.add_parser(
        "start",
        help="Build the docker image and create the container in detached mode.",
        parents=[parent_parser],
    )
    subparsers.add_parser(
        "build",
        help="Build the docker image.",
        parents=[parent_parser],
    )
    subparsers.add_parser(
        "enter", help="Begin a new bash process within an existing Isaac Lab container.", parents=[parent_parser]
    )
    subparsers.add_parser(
        "copy", help="Copy build and logs artifacts from the container to the host machine.", parents=[parent_parser]
    )
    subparsers.add_parser("stop", help="Stop the docker container and remove it.", parents=[parent_parser])
    subparsers.add_parser("push", help="Push the docker image to the cluster.", parents=[parent_parser])
    config_parser = subparsers.add_parser(
        "config",
        help="Parse, resolve and render compose file in canonical format.",
        parents=[parent_parser],
    )
    config_parser.add_argument(
        "--output-yaml",
        help=(
            "File where the config should be stored. If only a filename is provided it will be created in the current"
            " directory. Defaults to 'None' and prints to stdin."
        ),
    )
    job_parser = subparsers.add_parser("job", help="Submit a job to the cluster.", parents=[parent_parser])
    job_parser.add_argument(
        "job_args", nargs=argparse.REMAINDER, help="Optional arguments specific to the executed script."
    )

    args = parser.parse_args()

    if not shutil.which("docker"):
        raise RuntimeError("Docker is not installed! Please check the 'Docker Guide' for instruction.")

    # Creating container interface
    ci = IsaacLabContainerInterface(
        context_dir=Path(__file__).resolve().parent, target=args.target, yamls=args.add_yamls, envs=args.add_envs
    )

    print(f"[INFO] Using container target: {ci.target}")
    if args.command == "start":
<<<<<<< HEAD
        x11_yaml, x11_envar = x11_utils.x11_check(ci.statefile)
        ci.yamls += x11_yaml
        ci.environ.update(x11_envar)
=======
        print(f"[INFO] Building the docker image and starting the container {ci.container_name} in the background...")
        x11_outputs = x11_utils.x11_check(ci.statefile)
        if x11_outputs is not None:
            (x11_yaml, x11_envar) = x11_outputs
            ci.add_yamls += x11_yaml
            ci.environ.update(x11_envar)
>>>>>>> ac36f7f2
        ci.start()
    elif args.command == "build":
        ci.build()
    elif args.command == "enter":
        ci.enter()
    elif args.command == "copy":
        ci.copy()
    elif args.command == "stop":
        ci.stop()
        x11_utils.x11_cleanup(ci.statefile)
    elif args.command == "config":
        if args.output_yaml is not None:
            output = str(Path(args.output_yaml).resolve())
        else:
            output = None
        ci.config(output_yaml=output)
    elif args.command == "push":
        if not shutil.which("apptainer"):
            apptainer_utils.install_apptainer()
        if not ci.does_image_exist():
            raise RuntimeError(f"The image '{ci.image_name}' does not exist!")
        apptainer_utils.check_docker_version_compatible()
        cluster_login = ci.dot_vars["CLUSTER_LOGIN"]
        cluster_isaaclab_dir = ci.dot_vars["CLUSTER_ISAACLAB_DIR"]
        cluster_sif_path = ci.dot_vars["CLUSTER_SIF_PATH"]
        exports_dir = ci.context_dir / "exports"
        exports_dir.mkdir(parents=True, exist_ok=True)
        for file in exports_dir.glob(f"{ci.container_name}*"):
            file.unlink()
        subprocess.run(
            [
                "APPTAINER_NOHTTPS=1",
                "apptainer",
                "build",
                "--sandbox",
                "--fakeroot",
                f"{ci.container_name}.sif",
                f"docker-daemon://{ci.image_name}",
            ],
            check=True,
            shell=True,
            cwd=exports_dir,
        )
        subprocess.run(
            ["tar", "-cvf", f"{ci.container_name}.tar", f"{ci.container_name}.sif"],
            check=True,
            cwd=exports_dir,
        )
        subprocess.run(["ssh", cluster_login, f"mkdir -p {cluster_sif_path}"], check=True, cwd=exports_dir)
        subprocess.run(
            [
                "scp",
                f"{ci.container_name}.tar",
                f"{cluster_login}:{cluster_sif_path}/{ci.container_name}.tar",
            ],
            check=True,
            cwd=exports_dir,
        )
    elif args.command == "job":
        cluster_login = ci.dot_vars["CLUSTER_LOGIN"]
        cluster_isaaclab_dir = ci.dot_vars["CLUSTER_ISAACLAB_DIR"]
        apptainer_utils.check_singularity_image_exists(ci)
        subprocess.run(["ssh", cluster_login, f"mkdir -p {cluster_isaaclab_dir}"], check=True)
        print("[INFO] Syncing Isaac Lab code...")
        subprocess.run(
            [
                "rsync",
                "-rh",
                "--exclude",
                "*.git*",
                "--filter=:- .dockerignore",
                f"/{ci.context_dir}/..",
                f"{cluster_login}:{cluster_isaaclab_dir}",
            ],
            check=True,
        )
        print("[INFO] Executing job script...")
        subprocess.run(
            [
                "ssh",
                cluster_login,
                f"cd {cluster_isaaclab_dir} && sbatch {cluster_isaaclab_dir}/docker/cluster/submit_job.sh",
                cluster_isaaclab_dir,
                f"{ci.container_name}",
            ]
            + args.job_args,
            check=True,
        )
    else:
        raise RuntimeError(f"Invalid command provided: {args.command}")


if __name__ == "__main__":
    main()<|MERGE_RESOLUTION|>--- conflicted
+++ resolved
@@ -90,18 +90,12 @@
 
     print(f"[INFO] Using container target: {ci.target}")
     if args.command == "start":
-<<<<<<< HEAD
-        x11_yaml, x11_envar = x11_utils.x11_check(ci.statefile)
-        ci.yamls += x11_yaml
-        ci.environ.update(x11_envar)
-=======
         print(f"[INFO] Building the docker image and starting the container {ci.container_name} in the background...")
         x11_outputs = x11_utils.x11_check(ci.statefile)
         if x11_outputs is not None:
             (x11_yaml, x11_envar) = x11_outputs
-            ci.add_yamls += x11_yaml
+            ci.yamls += x11_yaml
             ci.environ.update(x11_envar)
->>>>>>> ac36f7f2
         ci.start()
     elif args.command == "build":
         ci.build()
