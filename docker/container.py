#!/usr/bin/env python3

# Copyright (c) 2022-2024, The Isaac Lab Project Developers.
# All rights reserved.
#
# SPDX-License-Identifier: BSD-3-Clause

import argparse
import shutil
from pathlib import Path

from utils import x11_utils
from utils.isaaclab_container_interface import IsaacLabContainerInterface


def main():
    parser = argparse.ArgumentParser(description="Utility for using Docker with Isaac Lab.")
    subparsers = parser.add_subparsers(dest="command", required=True)

    # We have to create separate parent parsers for common options to our subparsers
    parent_parser = argparse.ArgumentParser(add_help=False)
    parent_parser.add_argument(
        "target", nargs="?", default="base", help="Optional container target specification. Defaults to 'base'."
    )
    parent_parser.add_argument(
        "--files",
        nargs="*",
        default=None,
        help=(
            "Allows additional .yaml files to be passed to the docker compose command. Files will be merged with"
            " docker-compose.yaml in the order in which they are provided."
        ),
    )
    parent_parser.add_argument(
        "--env-files",
        nargs="*",
        default=None,
        help=(
            "Allows additional .env files to be passed to the docker compose command. Files will be merged with"
            " .env.base in the order in which they are provided."
        ),
    )

    # Actual command definition begins here
    subparsers.add_parser(
        "start",
        help="Build the docker image and create the container in detached mode.",
        parents=[parent_parser],
    )
    subparsers.add_parser(
        "build",
        help="Build the docker image.",
        parents=[parent_parser],
    )
    subparsers.add_parser(
        "copy", help="Copy build and logs artifacts from the container to the host machine.", parents=[parent_parser]
    )
    config = subparsers.add_parser(
        "config", help="Generate a docker-compose.yaml from the passed yamls, .envs, and either print to the terminal or create a yaml at output_yaml", parents=[parent_parser]
    )
    config.add_argument("--output-yaml", nargs="?", default=None, help="Yaml file to write config output to. Defaults to None.")
    subparsers.add_parser(
        "enter", help="Begin a new bash process within an existing Isaac Lab container.", parents=[parent_parser]
    )
    subparsers.add_parser("stop", help="Stop the docker container and remove it.", parents=[parent_parser])

    args = parser.parse_args()

    if not shutil.which("docker"):
        raise RuntimeError("Docker is not installed! Please check the 'Docker Guide' for instruction.")

    if args.target == 'pip':
        workstation_volumes = False
    else:
        workstation_volumes = True

    # Creating container interface
    ci = IsaacLabContainerInterface(
<<<<<<< HEAD
        dir=Path(__file__).resolve().parent, target=args.target, yamls=args.add_yamls, envs=args.add_envs,
        workstation_volumes=workstation_volumes
=======
        context_dir=Path(__file__).resolve().parent, profile=args.profile, yamls=args.files, envs=args.env_files
>>>>>>> 47f60a28
    )

    print(f"[INFO] Using container target: {ci.target}")
    if args.command == "start":
        print(f"[INFO] Building the docker image and starting the container {ci.container_name} in the background...")
        x11_outputs = x11_utils.x11_check(ci.statefile)
        if x11_outputs is not None:
            (x11_yaml, x11_envar) = x11_outputs
            ci.yamls += x11_yaml
            ci.environ.update(x11_envar)
        ci.start()
    elif args.command == "build":
        ci.build()
    elif args.command == "config":
        ci.config(args.output_yaml)
    elif args.command == "copy":
        ci.copy()
    elif args.command == "enter":
        print(f"[INFO] Entering the existing {ci.container_name} container in a bash session...")
        x11_utils.x11_refresh(ci.statefile)
        ci.enter()
    elif args.command == "stop":
        ci.stop()
        x11_utils.x11_cleanup(ci.statefile)
    else:
        raise RuntimeError(f"Invalid command provided: {args.command}")


if __name__ == "__main__":
    main()<|MERGE_RESOLUTION|>--- conflicted
+++ resolved
@@ -69,19 +69,9 @@
     if not shutil.which("docker"):
         raise RuntimeError("Docker is not installed! Please check the 'Docker Guide' for instruction.")
 
-    if args.target == 'pip':
-        workstation_volumes = False
-    else:
-        workstation_volumes = True
-
     # Creating container interface
     ci = IsaacLabContainerInterface(
-<<<<<<< HEAD
-        dir=Path(__file__).resolve().parent, target=args.target, yamls=args.add_yamls, envs=args.add_envs,
-        workstation_volumes=workstation_volumes
-=======
-        context_dir=Path(__file__).resolve().parent, profile=args.profile, yamls=args.files, envs=args.env_files
->>>>>>> 47f60a28
+        dir=Path(__file__).resolve().parent, target=args.target, yamls=args.files, envs=args.env_files
     )
 
     print(f"[INFO] Using container target: {ci.target}")
